import fs from 'fs'
import { join } from 'path'

import { Builder as QueryBuilder } from './../../Database/Query'
import { ConnectionFactory } from './../../Database/Connectors/ConnectionFactory'
import { Facade } from './Facade'
import { StaticProxy } from './StaticProxy'

// export class DB extends Facade {
<<<<<<< HEAD
export class DB extends Facade {
=======
export const DB = StaticProxy(class DB extends Facade {
>>>>>>> 149258fe
  constructor () {
    super()

    this.configFile = 'config.json'

    try {
      const path = join(process.cwd(), this.configFile)

      this.config = JSON.parse(fs.readFileSync(path, { encoding: 'utf8' }))

      this.setConnection()
    } catch (error) {
      throw new Error(`Could not load ${this.configFile}`)
    }
  }

  /**
   * Get the config file name
   *
   * @return {string}
   * @memberof DB
   */
  getConfigFileName () {
    return this.configFile
  }

  /**
   * Get the registered name of the component.
   *
   * @return string
   */
  static getFacadeAccessor () {
    return 'db'
  }

  query () {
    return new QueryBuilder(
      this.connection,
      this.connection.getQueryGrammar(),
      this.connection.getPostProcessor()
    )
  }

  /**
   * Set the config file name
   *
   * @param {string} filename
   * @return void
   * @memberof DB
   */
  setConfigFileName (filename) {
    this.configFile = filename
  }

  setConnection () {
    // const { driver, database, prefix } = this.config

    const connectionFactory = new ConnectionFactory()

    // this.connection = ConnectionFactory.createConnection(driver, database, prefix, this.config)
    this.connection = connectionFactory.createSingleConnection(this.config)
  }
})<|MERGE_RESOLUTION|>--- conflicted
+++ resolved
@@ -1,77 +1,12 @@
-import fs from 'fs'
-import { join } from 'path'
+import { Facade } from './Facade'
 
-import { Builder as QueryBuilder } from './../../Database/Query'
-import { ConnectionFactory } from './../../Database/Connectors/ConnectionFactory'
-import { Facade } from './Facade'
-import { StaticProxy } from './StaticProxy'
-
-// export class DB extends Facade {
-<<<<<<< HEAD
 export class DB extends Facade {
-=======
-export const DB = StaticProxy(class DB extends Facade {
->>>>>>> 149258fe
-  constructor () {
-    super()
-
-    this.configFile = 'config.json'
-
-    try {
-      const path = join(process.cwd(), this.configFile)
-
-      this.config = JSON.parse(fs.readFileSync(path, { encoding: 'utf8' }))
-
-      this.setConnection()
-    } catch (error) {
-      throw new Error(`Could not load ${this.configFile}`)
-    }
-  }
-
-  /**
-   * Get the config file name
-   *
-   * @return {string}
-   * @memberof DB
-   */
-  getConfigFileName () {
-    return this.configFile
-  }
-
   /**
    * Get the registered name of the component.
    *
-   * @return string
+   * @return {string}
    */
   static getFacadeAccessor () {
     return 'db'
   }
-
-  query () {
-    return new QueryBuilder(
-      this.connection,
-      this.connection.getQueryGrammar(),
-      this.connection.getPostProcessor()
-    )
-  }
-
-  /**
-   * Set the config file name
-   *
-   * @param {string} filename
-   * @return void
-   * @memberof DB
-   */
-  setConfigFileName (filename) {
-    this.configFile = filename
-  }
-
-  setConnection () {
-    // const { driver, database, prefix } = this.config
-
-    const connectionFactory = new ConnectionFactory()
-
-    // this.connection = ConnectionFactory.createConnection(driver, database, prefix, this.config)
-    this.connection = connectionFactory.createSingleConnection(this.config)
-  }
-})+}
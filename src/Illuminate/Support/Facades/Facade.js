--- conflicted
+++ resolved
@@ -1,14 +1,11 @@
 import { isObject } from 'lodash'
 
 import { Application } from './../../Foundation/Application'
-<<<<<<< HEAD
 import { instanceProxy } from './../Proxies/InstanceProxy'
-=======
->>>>>>> 149258fe
 import { throwException } from './../helpers'
-// import { StaticProxy } from './StaticProxy'
+import { StaticProxy } from './StaticProxy'
 
-export /* const Facade = StaticProxy( */class Facade {
+class FacadeClass {
   constructor () {
     if (new.target === this) {
       throwException('abstract')
@@ -32,25 +29,6 @@
   }
 
   /**
-   * Handle dynamic, calls to the object.
-   *
-   * @param  {string}  method
-   * @param  {Array}  args
-   * @return {*}
-   *
-   * @throws {\RuntimeException}
-   */
-  call (method, ...args) {
-    const instance = this.getFacadeRoot()
-
-    if (!instance) {
-      throw new Error('RuntimeException: A facade root has not been set.')
-    }
-
-    return instance[method](...args)
-  }
-
-  /**
    * Handle dynamic, static calls to the object.
    *
    * @param  {string}  method
@@ -59,7 +37,7 @@
    *
    * @throws {\RuntimeException}
    */
-  static callStatic (method, args) {
+  static callStatic (method, ...args) {
     const instance = this.getFacadeRoot()
 
     if (!instance) {
@@ -76,7 +54,7 @@
    *
    * @throws \RuntimeException
    */
-  getFacadeAccessor () {
+  static getFacadeAccessor () {
     throw new Error('RuntimeException": Facade does not implement getFacadeAccessor method.')
   }
 
@@ -85,11 +63,7 @@
    *
    * @return {*}
    */
-<<<<<<< HEAD
-  getFacadeRoot () {
-=======
   static getFacadeRoot () {
->>>>>>> 149258fe
     return this.resolveFacadeInstance(this.getFacadeAccessor())
   }
 
@@ -99,11 +73,7 @@
    * @param  {object|string}  name
    * @return {*}
    */
-<<<<<<< HEAD
-  resolveFacadeInstance (name) {
-=======
   static resolveFacadeInstance (name) {
->>>>>>> 149258fe
     if (isObject(name)) {
       return name
     }
@@ -130,28 +100,12 @@
    * @param  {\Illuminate\Contracts\Foundation\Application}  app
    * @return {void}
    */
-<<<<<<< HEAD
-  setFacadeApplication (app) {
+  static setFacadeApplication (app) {
     this.app = app
   }
 }
-=======
-  static setFacadeApplication (app) {
-    this.app = app
-  }
-}/* ) */
 
-/**
- * The application instance being facaded.
- *
- * @member {\Illuminate\Contracts\Foundation\Application}
- */
-Facade.app = undefined
+FacadeClass.app = undefined
+FacadeClass.resolvedInstance = {}
 
-/**
- * The resolved object instances.
- *
- * @member {Array}
- */
-Facade.resolvedInstance = {}
->>>>>>> 149258fe
+export const Facade = StaticProxy(FacadeClass)